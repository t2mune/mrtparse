--- conflicted
+++ resolved
@@ -1,10 +1,8 @@
-<<<<<<< HEAD
+2017-01-28 Tetsumune KISO <t2mune@gmail.com>
+	* Update - code improvements.
+
 2017-01-23 Tetsumune KISO <t2mune@gmail.com>
 	* Update - README.rst, README-ja.rst.
-=======
-2017-01-28 Tetsumune KISO <t2mune@gmail.com>
-	* Update - code improvements.
->>>>>>> 3422023a
 
 2017-01-22 Tetsumune KISO <t2mune@gmail.com>
 	* Update - initialization of attributes into the Base.__init__ method.
