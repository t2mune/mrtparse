<<<<<<< HEAD
2019-06-08 Tetsumune KISO <t2mune@gmail.com>
	* Update - added "data" attribute for storing parsed data.
	* Update - added "mrt2json.py".
	* Update - added "mrt2yaml.py".
=======
2020-05-05 Tetsumune KISO <t2mune@gmail.com>
	* Update - updated "BGP_ATTR_T", "BGP_OPEN_ERR_SC", "BGP_CEASE_ERR_SC".

2020-05-03 Tetsumune KISO <t2mune@gmail.com>
	* Update - updated comments.

2020-04-30 Tetsumune KISO <t2mune@gmail.com>
	* Update - removed "Nlri.is_valid".

2020-04-27 Tetsumune KISO <t2mune@gmail.com>
	* Release - version 1.8 released.

2020-04-26 Tetsumune KISO <t2mune@gmail.com>
	* Update - updated a copyright notice.

2020-04-24 Tetsumune KISO <t2mune@gmail.com>
	* Fix - can't decode NLRI correctly in "BGP4MP_MESSAGE". Thank you Zahaib.
>>>>>>> 46cd7c09

2019-05-02 Tetsumune KISO <t2mune@gmail.com>
	* Fix - can't handle "Extended Timestamp MRT Header" properly.
	Thank you rodrigodalri.

2019-01-08 Tetsumune KISO <t2mune@gmail.com>
	* Release - version 1.7 released.

2018-06-28 Tetsumune KISO <t2mune@gmail.com>
	* Fix - SIGPIPE for Windows. Thank you salmacmpeg.

2018-03-24 Tetsumune KISO <t2mune@gmail.com>
	* Update - updated a copyright notice.

2018-03-23 Tetsumune KISO <t2mune@gmail.com>
	* Fix - fixed incorrect key and format used in "AS4_AGGREGATOR" of
	"mrt2bgpdump.py". Thank you julian10m.

2017-07-02 Tetsumune KISO <t2mune@gmail.com>
	* Release - version 1.6 released.

2017-03-05 Tetsumune KISO <t2mune@gmail.com>
	* Fix - can't handle "MP_UNREACH_NLRI" properly in "print_all.py".

2017-02-18 Tetsumune KISO <t2mune@gmail.com>
	* Fix - can't display properly with "-a" option in "mrt2exabgp.py".
	* Update - added "-s" option in "mrt2exabgp.py". Thank you andydavidson.

2017-02-11 Tetsumune KISO <t2mune@gmail.com>
	* Update - deleted all README-ja.rst.
	* Update - replaced sample data.

2017-01-29 Tetsumune KISO <t2mune@gmail.com>
	* Update - code improvements.

2017-01-23 Tetsumune KISO <t2mune@gmail.com>
	* Update - README.rst, README-ja.rst.

2017-01-22 Tetsumune KISO <t2mune@gmail.com>
	* Update - initialization of attributes into the Base.__init__ method.
	Thank you Martin A. Brown.

2017-01-21 Tetsumune KISO <t2mune@gmail.com>
	* Update - added a MRT subtype error.

2017-01-19 Tetsumune KISO <t2mune@gmail.com>
	* Update - added a support for draft-petrie-grow-mrt-add-paths.

2017-01-17 Tetsumune KISO <t2mune@gmail.com>
	* Update - updated "README.md", "README-ja.md" in "samples" directory.
	* Update - updated a copyright notice.

2017-01-16 Tetsumune KISO <t2mune@gmail.com>
	* Fix - fix initialization of BgpAttr with Python 3. Thank you
	vincentbernat.

2016-12-10 Tetsumune KISO <t2mune@gmail.com>
	* Release - version 1.5 released.
	* Update - updated comments.

2016-11-28 Tetsumune KISO <t2mune@gmail.com>
	* Update - added a support for BGP path attribute "LARGE_COMMUNITY". Thank
	you pierky.

2016-05-07 Tetsumune KISO <t2mune@gmail.com>
	* Fix - fixed typo.

2016-04-03 Tetsumune KISO <t2mune@gmail.com>
	* Update - added "-g" option in "mrt2exabgp.py". Thank you danielseide.
	* Update - added a support for "BGP4MP" and "BGP4MP_ET" in
	"mrt2exabgp.py". Thank you danielseide.

2016-04-01 Tetsumune KISO <t2mune@gmail.com>
	* Update - added a support for "TABLE_DUMP" in "mrt2exabgp.py". Thank you
	danielseide.

2016-03-29 Tetsumune KISO <t2mune@gmail.com>
	* Update - added "-P" option in "mrt2exabgp.py". Thank you danielseide.

2016-03-28 Tetsumune KISO <t2mune@gmail.com>
	* Update - replaced "announce attribute" with "announce attributes" in
	"mrt2exabgp.py". Thank you danielseide.

2016-01-10 Tetsumune KISO <t2mune@gmail.com>
	* Fix - can't install with pip command.

2016-01-08 Tetsumune KISO <t2mune@gmail.com>
	* Fix - can't install with distutils.

2016-01-06 Tetsumune KISO <t2mune@gmail.com>
	* Fix - undefined variable "buf" in method "unpack_attr_set" of class
	"BgpAttr".
	* Fix - too many arguments for method "val_num" of class "Base".
	* Update - removed "Reserved" in some dictionaries.

2015-12-31 Yoshiyuki YAMAUCHI <info@greenhippo.co.jp>
	* Update - registered the mrtparse to PyPI.

2015-12-10 Yoshiyuki YAMAUCHI <info@greenhippo.co.jp>
	* Release - version 1.4 released. 

2015-11-28 Tetsumune KISO <t2mune@gmail.com>
	* Update - changed function name in class "Nlri" from "chk_dup" to
	"is_dup".
	* Update - changed function name in class "Nlri" from "validate" to
	"is_valid".

2015-11-12 Tetsumune KISO <t2mune@gmail.com>
	* Update - added code and subcode of "ROUTE-REFRESH Message Error".

2015-10-18 Tetsumune KISO <t2mune@gmail.com>
	* Update - added "README.md", "README-ja.md" in "samples" directory.

2015-10-15 Tetsumune KISO <t2mune@gmail.com>
	* Update - added "samples" directory.

2015-10-09 Tetsumune KISO <t2mune@gmail.com>
	* Update - added "README.md", "README-ja.md" in "examples" directory.

2015-10-09 Tetsumune KISO <t2mune@gmail.com>
	* Update - added method "validate" in class "Nlri".

2015-10-03 Tetsumune KISO <t2mune@gmail.com>
	* Update - added attribute "buf" in class "Base".

2015-09-27 Tetsumune KISO <t2mune@gmail.com>
	* Update - changed dictionary name from "MSG_ST" to "MRT_ST".
	* Fix - can't parse "PEER IP Address" in "TABLE_DUMP" properly when
	subtype is "AFI_IPv6" and "PEER IP Address" is IPv4.

2015-09-26 Tetsumune KISO <t2mune@gmail.com>
	* Update - changed dictionary name from "MSG_T" to "MRT_T".
	* Update - added some error messages.

2015-09-23 Tetsumune KISO <t2mune@gmail.com>
	* Update - changed output format of "Path Identifier" in "print_all.py".
	* Update - added support for "RIB_GENERIC".
	* Fix - can't parse path attribute "MP_REACH_NLRI" properly when included 
	only the Next Hop Address Length and Next Hop Address fields.
	(see RFC6396 section 4.3.4)

2015-09-22 Tetsumune KISO <t2mune@gmail.com>
	* Update - added function "prerror" to print invalid data in byte in
	"print_all.py".
	* Update - divided function "unpack" in class "Reader" into "unpack_hdr" 
	and "unpack_data".
	* Update - added attributes "err" and "err_msg" in class "Mrt".
	* Update - added class "MrtFormatError".

2015-09-21 Tetsumune KISO <t2mune@gmail.com>
	* Update - added some AFI/SAFI numbers for L2VPN.

2015-09-20 Tetsumune KISO <t2mune@gmail.com>
	* Update - added a support for "ADD-PATH Capability". Thank you Dazul.
	* Fix - a wrong BGP-ID format.

2015-08-29 Tetsumune KISO <t2mune@gmail.com>
	* Update - changed the type of AS_PATH segment value from str to list.
	* Update - renamed the dictionary "AS_REP" to "AS_REPR".
	* Update - renamed the function "as_rep()" to "as_repr()".
	* Update - changed the order of conditions in some if statements.

2015-08-23 Tetsumune KISO <t2mune@gmail.com>
	* Update - added method "chk_buf" and "val_bytes" of class "Base".
	* Update - changed arguments in method "val_addr" of class "Base" and
	method "unpack" of class "Nlri".

2015-08-09 Yoshiyuki Yamauchi <info@greenhippo.co.jp>
	* Release - version 1.3 released. 

2015-08-06 Tetsumune KISO <t2mune@gmail.com>
	* Fix - a wrong AS4_PATH format in "mrt2bgpdump.py".

2015-08-05 Tetsumune KISO <t2mune@gmail.com>
	* Update - added "mrt2bgpdump.py".

2015-08-01 Yoshiyuki Yamauchi <info@greenhippo.co.jp>
	* Update - adding "__slots__".
	* Fix - W0201 and C0326 warnings.
	Thank you Fabian Raab.

2015-07-05 Tetsumune KISO <t2mune@gmail.com>
	* Update - replaced global variable "as_rep" with function "as_rep()".
	* Update - replaced global variable "as_len" with function "as_len()".

2015-07-04 Tetsumune KISO <t2mune@gmail.com>
	* Bugfix - refer to the attribute that don't exist.

2015-07-01 Tetsumune KISO <t2mune@gmail.com>
	* Update - added ".gitignore".
	* Update - change the option in "slice.py".

2015-06-28 Tetsumune KISO <t2mune@gmail.com>
	* Update - removed "val_dict" in "summary.py".

2015-06-28 Yoshiyuki Yamauchi <info@greenhippo.co.jp>
	* Update - replaced "val_dict" by using a collections module.
	Thank you Fabian Raab.

2015-06-22 Yoshiyuki Yamauchi <info@greenhippo.co.jp>
	* Update - added the option to use the ExaBGP API.
	* Update - changed the file name from "exabgp_conf.py" to "mrt2exabgp.py".
	* Update - README.md, README-ja.md
	Thank you Thomas Mangin.

2015-06-22 Fabian Raab <fabian.raab@tum.de>
	* dl += [AFI_T] BUGFIX

2015-05-10 Tetsumune KISO <t2mune@gmail.com>
	* Update - added a support for BGP path attribute "AIGP" in
	"exabgp_conf.py".
	* Update - changed command line options in "exabgp_conf.py".

2015-05-04 Yoshiyuki Yamauchi <info@greenhippo.co.jp>
	* Release - version 1.2 released. 

2015-05-04 Tetsumune KISO <t2mune@gmail.com>
	* Bugfix - can't handle flags properly in "exabgp_conf.py".

2015-05-03 Tetsumune KISO <t2mune@gmail.com>
	* Update - changed command line options in "slice.py".
	* Update - added command line options in "exabgp_conf.py".

2015-05-02 Yoshiyuki Yamauchi <info@greenhippo.co.jp>
	* Update - added next hop of ipv6 link local addresses.

2015-04-01 Tetsumune KISO <t2mune@gmail.com>
	* Update - added a support for BGP path attribute "AIGP" in "mrtparse.py",
	"print_all.py".

2015-01-20 Yoshiyuki Yamauchi <info@greenhippo.co.jp>
	* Update - update "README.md", "README-ja.md".

2015-01-04 Tetsumune KISO <t2mune@gmail.com>
	* Update - added "summary.py".

2014-12-30 Tetsumune KISO <t2mune@gmail.com>
	* Update - added "slice.py".
	* Change - changed returned object from "self.mrt" to "self" in def
	__iter__ of class Reader

2014-12-28 Yoshiyuki Yamauchi <info@greenhippo.co.jp>
	* Release - version 1.1 released. 

2014-12-27 Tetsumune KISO <t2mune@gmail.com>
	* Update - added a support for IPv6 in "exabgp_conf.py".
	* Bugfix - can't parse default route properly in "mrtparse.py".

2014-06-24 Tetsumune KISO <t2mune@gmail.com>
	* Update - improved codes in "mrtparse.py".

2014-04-20 Tetsumune KISO <t2mune@gmail.com>
	* Update - state the Apache license 2.0 explicitly.

2014-04-17 Tetsumune KISO <t2mune@gmail.com>
	* Bugfix - can't display BGP attribute "MP_REACH_NLRI" in "print_all.py",
	which have unknown AFI, SAFI.

2014-04-16 Tetsumune KISO <t2mune@gmail.com>
	* Bugfix - can't parse a prefix using python3 in "mrtparse.py".

2014-04-03 Tetsumune KISO <t2mune@gmail.com>
	* Update - improved codes in "mrtparse.py".

2014-03-29 Tetsumune KISO <t2mune@gmail.com>
	* Update - improved codes in "mrtparse.py".

2014-03-28 Tetsumune KISO <t2mune@gmail.com>
	* Update - added a attribute to save a binary data in "mrtparse.py".

2014-03-21 Tetsumune KISO <t2mune@gmail.com>
	* Update - added a support for PyPy.
	* Update - improved codes in "print_all.py".

2014-03-18 Tetsumune KISO <t2mune@gmail.com>
	* Update - added attributes "as4_path" and "as4_aggr".
	* Update - improved codes.

2014-03-13 Tetsumune KISO <t2mune@gmail.com>
	* Bugfix - invalid object "asl_len" in "mrtparse.py".
	* Update - improved codes in "exabgp_conf.py".

2014-03-12 Tetsumune KISO <t2mune@gmail.com>
	* Update - added function "unpack_l3vpn" in class "Nlri" of "mrtparse.py".

2014-03-10 Tetsumune KISO <t2mune@gmail.com>
	* Bugfix - can't parse and display "Data" properly in BGP notification message.

2014-03-09 Tetsumune KISO <t2mune@gmail.com>
	* Update - changed codes in function "val_num" of "mrtparse.py".

2014-03-08 Tetsumune KISO <t2mune@gmail.com>
	* Update - improved codes.

2014-03-06 Tetsumune KISO <t2mune@gmail.com>
	* Update - added a support for BGP attribute "ATTR_SET".
	* Update - added a support for SAFI 128, 129.

2014-03-03 Tetsumune KISO <t2mune@gmail.com>
	* Update - merged the code for SIGPIPE from Jay B.
	* Update - added a support for display unrecognized path attributes(suggested by Jay B).

2014-03-02 Nobuhiro ITOU <js333123@gmail.com>
	* Update - changed default representaion from "asdot" to "asplain"(Defined by RFC5396). 
	Thank you Jay B.

2014-02-27 Tetsumune KISO <t2mune@gmail.com>
	* Bugfix - can't parse NLRI in BGP update message. Thank you Jay Borkenhagen.

2014-02-23 Yoshiyuki YAMAUCHI <info@greenhippo.co.jp>
	* Release - version 1.0 released.
	* Update - update "README.md", "README-ja.md".

2014-02-23 Tetsumune KISO <t2mune@gmail.com>
	* Bugfix - fixed a script "exabgp.py".

2014-02-22 Nobuhiro ITOU<js333123@gmail.com>
	* Release - version 0.9 released.
	* Update - added a support for BGP Message "Route-Refresh".

2014-02-22 Tetsumune KISO <t2mune@gmail.com>
	* Update - improved codes.

2014-02-17 Yoshiyuki Yamauchi <info@greenhippo.co.jp>
	* Release - version 0.8 released.
	* Update - added a support for BGP Message "OPEN", "NOTIFICATION" and "KEEPALIVE".

2014-02-11 Tetsumune KISO <t2mune@gmail.com>
	* Update - added "Clearing" and "Deleted" states in "BGP_FSM".

2014-02-10 Tetsumune KISO <t2mune@gmail.com>
	* Bugfix - fixed a format "MSG_T".

2014-02-09 Tetsumune KISO <t2mune@gmail.com>
	* Release - version 0.7 released.
	* Update - added a support for python3.

2014-02-08 Tetsumune KISO <t2mune@gmail.com>
	* Release - version 0.6 released.
	* Update - added a support for a "MP_REACH_NLRI", "MP_UNREACH_NLRI" attribute.

2014-02-05 Tetsumune KISO <t2mune@gmail.com>
	* Release - version 0.5 released.
	* Update - added the ability to be passed a filename as an argument of class "Reader"
	as well as file objects.
	* Bugfix - can't parse a "EXTENDED_COMMUNITES" attribute correctly.
	* Update - changed a format of BGP attribute objects.

2014-02-04 Tetsumune KISO <t2mune@gmail.com>
	* Update - added a support for a "EXTENDED_COMMUNITIES" attribute.

2014-02-02 Tetsumune KISO <t2mune@gmail.com>
	* Release - version 0.4 released.
	* Update - added a dictionaries to convert from a number to a string, and
	vice versa.
	* Update - updated an example script "print_all.py".

2014-01-30 Tetsumune KISO <t2mune@gmail.com>
	* Update - added method val_asn in class Base to support a 4-byte
	ASN format "x.y".

2014-01-27 Tetsumune KISO <t2mune@gmail.com>
	* Release - version 0.3 released.
	* Update - added class Bgp4Mp, BgpMessage and Nlri.

2014-01-25 Tetsumune KISO <t2mune@gmail.com>
	* Update - added methods for each data type in class Base.

2014-01-23 Tetsumune KISO <t2mune@gmail.com>
	* Bugfix - IGP and EGP are in reverse.
	* Update - added methods for each adttribute in class BGPAttr.

2014-01-21 Tetsumuned KISO <t2mune@gmail.com>
	* Release - version 0.2 released.
	* New - created setup.py, ChangeLog.
	* Update - a module name changed mrtparse from mrtdump.
	* Update - placed all instances of MRT padyload class under self.mrt, 
	to make it easy to initialize them in a loop of class Reader.

2014-01-19 Tetsumune KISO <t2mune@gmail.com>
	* Release - version 0.1 released.<|MERGE_RESOLUTION|>--- conflicted
+++ resolved
@@ -1,27 +1,25 @@
-<<<<<<< HEAD
+2020-05-05 Tetsumune KISO <t2mune@gmail.com>
+	* Update - updated "BGP_ATTR_T", "BGP_OPEN_ERR_SC", "BGP_CEASE_ERR_SC".
+
+2020-05-03 Tetsumune KISO <t2mune@gmail.com>
+	* Update - updated comments.
+
+2020-04-30 Tetsumune KISO <t2mune@gmail.com>
+	* Update - removed "Nlri.is_valid".
+
+2020-04-27 Tetsumune KISO <t2mune@gmail.com>
+	* Release - version 1.8 released.
+
+2020-04-26 Tetsumune KISO <t2mune@gmail.com>
+	* Update - updated a copyright notice.
+
+2020-04-24 Tetsumune KISO <t2mune@gmail.com>
+	* Fix - can't decode NLRI correctly in "BGP4MP_MESSAGE". Thank you Zahaib.
+
 2019-06-08 Tetsumune KISO <t2mune@gmail.com>
 	* Update - added "data" attribute for storing parsed data.
 	* Update - added "mrt2json.py".
 	* Update - added "mrt2yaml.py".
-=======
-2020-05-05 Tetsumune KISO <t2mune@gmail.com>
-	* Update - updated "BGP_ATTR_T", "BGP_OPEN_ERR_SC", "BGP_CEASE_ERR_SC".
-
-2020-05-03 Tetsumune KISO <t2mune@gmail.com>
-	* Update - updated comments.
-
-2020-04-30 Tetsumune KISO <t2mune@gmail.com>
-	* Update - removed "Nlri.is_valid".
-
-2020-04-27 Tetsumune KISO <t2mune@gmail.com>
-	* Release - version 1.8 released.
-
-2020-04-26 Tetsumune KISO <t2mune@gmail.com>
-	* Update - updated a copyright notice.
-
-2020-04-24 Tetsumune KISO <t2mune@gmail.com>
-	* Fix - can't decode NLRI correctly in "BGP4MP_MESSAGE". Thank you Zahaib.
->>>>>>> 46cd7c09
 
 2019-05-02 Tetsumune KISO <t2mune@gmail.com>
 	* Fix - can't handle "Extended Timestamp MRT Header" properly.
