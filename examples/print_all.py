--- conflicted
+++ resolved
@@ -111,53 +111,21 @@
         )
 
         for entry in m.peer.entry:
-<<<<<<< HEAD
-            prline('Peer Type: 0x%02x' % entry.type)
-            prline('Peer BGP ID: %s' % entry.bgp_id)
-            prline('Peer IP Address: %s' % entry.ip)
-            prline('Peer AS: %s' % entry.asn)
-=======
             put_lines(
                 'Peer Type: 0x%02x' % entry.type,
                 'Peer BGP ID: %s' % entry.bgp_id,
                 'Peer IP Address: %s' % entry.ip,
                 'Peer AS: %s' % entry.asn
             )
->>>>>>> 3422023a
 
     elif m.subtype == TD_V2_ST['RIB_IPV4_UNICAST'] \
         or m.subtype == TD_V2_ST['RIB_IPV4_MULTICAST'] \
         or m.subtype == TD_V2_ST['RIB_IPV6_UNICAST'] \
-<<<<<<< HEAD
         or m.subtype == TD_V2_ST['RIB_IPV6_MULTICAST'] \
         or m.subtype == TD_V2_ST['RIB_IPV4_UNICAST_ADDPATH'] \
         or m.subtype == TD_V2_ST['RIB_IPV4_MULTICAST_ADDPATH'] \
         or m.subtype == TD_V2_ST['RIB_IPV6_UNICAST_ADDPATH'] \
         or m.subtype == TD_V2_ST['RIB_IPV6_MULTICAST_ADDPATH']:
-        prline('Sequence Number: %d' % m.rib.seq)
-        prline('Prefix Length: %d' % m.rib.plen)
-        prline('Prefix: %s' % m.rib.prefix)
-        prline('Entry Count: %d' % m.rib.count)
-
-        for entry in m.rib.entry:
-            indt = 1
-            prline('Peer Index: %d' % entry.peer_index)
-            prline('Originated Time: %d(%s)' %
-                (entry.org_time,
-                 datetime.fromtimestamp(entry.org_time)))
-            if entry.path_id is not None:
-                prline('Path Identifier: %d' % entry.path_id)
-            prline('Attribute Length: %d' % entry.attr_len)
-            for attr in entry.attr:
-                print_bgp_attr(attr, 1)
-
-    elif m.subtype == TD_V2_ST['RIB_GENERIC'] \
-        or m.subtype == TD_V2_ST['RIB_GENERIC_ADDPATH']:
-        prline('Sequence Number: %d' % m.rib.seq)
-        prline('AFI: %d(%s)' % (m.rib.afi, AFI_T[m.rib.afi]))
-        prline('SAFI: %d(%s)' % (m.rib.safi, SAFI_T[m.rib.safi]))
-=======
-        or m.subtype == TD_V2_ST['RIB_IPV6_MULTICAST']:
         put_lines(
             'Sequence Number: %d' % m.rib.seq,
             'Prefix Length: %d' % m.rib.plen,
@@ -170,19 +138,21 @@
             put_lines(
                 'Peer Index: %d' % entry.peer_index,
                 'Originated Time: %d(%s)' %
-                (entry.org_time, datetime.fromtimestamp(entry.org_time)),
-                'Attribute Length: %d' % entry.attr_len
-            )
+                (entry.org_time, datetime.fromtimestamp(entry.org_time))
+            )
+            if entry.path_id is not None:
+                put_lines('Path Identifier: %d' % entry.path_id)
+            put_lines('Attribute Length: %d' % entry.attr_len)
             for attr in entry.attr:
                 print_bgp_attr(attr, 1)
 
-    elif m.subtype == TD_V2_ST['RIB_GENERIC']:
+    elif m.subtype == TD_V2_ST['RIB_GENERIC'] \
+        or m.subtype == TD_V2_ST['RIB_GENERIC_ADDPATH']:
         put_lines(
             'Sequence Number: %d' % m.rib.seq,
             'AFI: %d(%s)' % (m.rib.afi, AFI_T[m.rib.afi]),
             'SAFI: %d(%s)' % (m.rib.safi, SAFI_T[m.rib.safi])
         )
->>>>>>> 3422023a
         for nlri in m.rib.nlri:
             print_nlri(nlri, 'NLRI', m.rib.safi)
         put_lines('Entry Count: %d' % m.rib.count)
@@ -199,27 +169,6 @@
                 print_bgp_attr(attr, 1)
 
 def print_bgp4mp(m):
-<<<<<<< HEAD
-    global indt
-    indt = 0
-    prline('%s' % BGP4MP_ST[m.subtype])
-
-    indt += 1
-    prline('Peer AS Number: %s' % m.bgp.peer_as)
-    prline('Local AS Number: %s' % m.bgp.local_as)
-    prline('Interface Index: %d' % m.bgp.ifindex)
-    prline('Address Family: %d(%s)' %
-        (m.bgp.af, AFI_T[m.bgp.af]))
-    prline('Peer IP Address: %s' % m.bgp.peer_ip)
-    prline('Local IP Address: %s' % m.bgp.local_ip)
-
-    if m.subtype == BGP4MP_ST['BGP4MP_STATE_CHANGE'] \
-        or m.subtype == BGP4MP_ST['BGP4MP_STATE_CHANGE_AS4']:
-        prline('Old State: %d(%s)' %
-            (m.bgp.old_state, BGP_FSM[m.bgp.old_state]))
-        prline('New State: %d(%s)' %
-            (m.bgp.new_state, BGP_FSM[m.bgp.new_state]))
-=======
     global indt_num
     indt_num = 0
     put_lines('%s' % BGP4MP_ST[m.subtype])
@@ -240,20 +189,14 @@
             'Old State: %d(%s)' % (m.bgp.old_state, BGP_FSM[m.bgp.old_state]),
             'New State: %d(%s)' % (m.bgp.new_state, BGP_FSM[m.bgp.new_state])
         )
->>>>>>> 3422023a
-
     elif m.subtype == BGP4MP_ST['BGP4MP_MESSAGE'] \
         or m.subtype == BGP4MP_ST['BGP4MP_MESSAGE_AS4'] \
         or m.subtype == BGP4MP_ST['BGP4MP_MESSAGE_LOCAL'] \
-<<<<<<< HEAD
         or m.subtype == BGP4MP_ST['BGP4MP_MESSAGE_AS4_LOCAL'] \
         or m.subtype == BGP4MP_ST['BGP4MP_MESSAGE_ADDPATH'] \
         or m.subtype == BGP4MP_ST['BGP4MP_MESSAGE_AS4_ADDPATH'] \
         or m.subtype == BGP4MP_ST['BGP4MP_MESSAGE_LOCAL_ADDPATH'] \
         or m.subtype == BGP4MP_ST['BGP4MP_MESSAGE_AS4_LOCAL_ADDPATH']:
-=======
-        or m.subtype == BGP4MP_ST['BGP4MP_MESSAGE_AS4_LOCAL']:
->>>>>>> 3422023a
         print_bgp_msg(m.bgp.msg, m.subtype)
 
 def print_bgp_msg(msg, subtype):
@@ -424,15 +367,9 @@
                 (attr.mp_reach['safi'], SAFI_T[attr.mp_reach['safi']])
             )
 
-<<<<<<< HEAD
             if attr.mp_reach['safi'] == SAFI_T['L3VPN_UNICAST'] \
                 or attr.mp_reach['safi'] == SAFI_T['L3VPN_MULTICAST']:
-                prline('Route Distinguisher: %s' % attr.mp_reach['rd'])
-=======
-            if (   attr.mp_reach['safi'] == SAFI_T['L3VPN_UNICAST']
-                or attr.mp_reach['safi'] == SAFI_T['L3VPN_MULTICAST']):
                 put_lines('Route Distinguisher: %s' % attr.mp_reach['rd'])
->>>>>>> 3422023a
 
         put_lines('Length: %d' % attr.mp_reach['nlen'])
         if 'next_hop' not in attr.mp_reach:
@@ -503,13 +440,8 @@
 
     if safi == SAFI_T['L3VPN_UNICAST'] \
         or safi == SAFI_T['L3VPN_MULTICAST']:
-<<<<<<< HEAD
-        prline('%s' % title)
-        indt += 1
-=======
         put_lines('%s' % title)
         indt_num += 1
->>>>>>> 3422023a
         plen = nlri.plen - (len(nlri.label) * 3 + 8) * 8
         l_all = []
         l_val = []
