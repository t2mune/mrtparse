--- conflicted
+++ resolved
@@ -34,589 +34,12 @@
 except AttributeError:
     pass
 
-<<<<<<< HEAD
 __version__ = '2.0-dev'
-=======
-__version__ = '1.8'
->>>>>>> 46cd7c09
 
 # Magic Number
 GZIP_MAGIC = b'\x1f\x8b'
 BZ2_MAGIC = b'\x42\x5a\x68'
 
-<<<<<<< HEAD
-=======
-def reverse_defaultdict(d):
-    '''
-    Reverse the keys and values of dictionaries.
-    '''
-    for k in list(d.keys()):
-        d[d[k]] = k
-    d = collections.defaultdict(lambda: "Unknown", d)
-    return d
-
-# Error codes for MrtFormatError exception
-MRT_ERR_C = reverse_defaultdict({
-    1:'MRT Header Error',
-    2:'MRT Data Error',
-})
-
-# AFI Types
-# Assigend by IANA
-AFI_T = reverse_defaultdict({
-    1:'IPv4',
-    2:'IPv6',
-    25: 'L2VPN',
-})
-
-# SAFI Types
-# Assigend by IANA
-SAFI_T = reverse_defaultdict({
-    1:'UNICAST',
-    2:'MULTICAST',
-    65:'VPLS',
-    70:'EVPN',
-    128:'L3VPN_UNICAST',
-    129:'L3VPN_MULTICAST',
-})
-
-# MRT Message Types
-# Defined in RFC6396
-MRT_T = reverse_defaultdict({
-    0:'NULL',           # Deprecated in RFC6396
-    1:'START',          # Deprecated in RFC6396
-    2:'DIE',            # Deprecated in RFC6396
-    3:'I_AM_DEAD',      # Deprecated in RFC6396
-    4:'PEER_DOWN',      # Deprecated in RFC6396
-    5:'BGP',            # Deprecated in RFC6396
-    6:'RIP',            # Deprecated in RFC6396
-    7:'IDRP',           # Deprecated in RFC6396
-    8:'RIPNG',          # Deprecated in RFC6396
-    9:'BGP4PLUS',       # Deprecated in RFC6396
-    10:'BGP4PLUS_01',   # Deprecated in RFC6396
-    11:'OSPFv2',
-    12:'TABLE_DUMP',
-    13:'TABLE_DUMP_V2',
-    16:'BGP4MP',
-    17:'BGP4MP_ET',
-    32:'ISIS',
-    33:'ISIS_ET',
-    48:'OSPFv3',
-    49:'OSPFv3_ET',
-})
-
-# BGP,BGP4PLUS,BGP4PLUS_01 Subtypes
-# Deprecated in RFC6396
-BGP_ST = reverse_defaultdict({
-    0:'BGP_NULL',
-    1:'BGP_UPDATE',
-    2:'BGP_PREF_UPDATE',
-    3:'BGP_STATE_CHANGE',
-    4:'BGP_SYNC',
-    5:'BGP_OPEN',
-    6:'BGP_NOTIFY',
-    7:'BGP_KEEPALIVE',
-})
-
-# TABLE_DUMP Subtypes
-# Defined in RFC6396
-TD_ST = reverse_defaultdict({
-    1:'AFI_IPv4',
-    2:'AFI_IPv6',
-})
-
-# TABLE_DUMP_V2 Subtypes
-# Defined in RFC6396
-TD_V2_ST = reverse_defaultdict({
-    1:'PEER_INDEX_TABLE',
-    2:'RIB_IPV4_UNICAST',
-    3:'RIB_IPV4_MULTICAST',
-    4:'RIB_IPV6_UNICAST',
-    5:'RIB_IPV6_MULTICAST',
-    6:'RIB_GENERIC',
-    7:'GEO_PEER_TABLE',              # Defined in RFC6397
-    8:'RIB_IPV4_UNICAST_ADDPATH',    # Defined in RFC8050
-    9:'RIB_IPV4_MULTICAST_ADDPATH',  # Defined in RFC8050
-    10:'RIB_IPV6_UNICAST_ADDPATH',   # Defined in RFC8050
-    11:'RIB_IPV6_MULTICAST_ADDPATH', # Defined in RFC8050
-    12:'RIB_GENERIC_ADDPATH',        # Defined in RFC8050
-})
-
-# BGP4MP,BGP4MP_ET Subtypes
-# Defined in RFC6396
-BGP4MP_ST = reverse_defaultdict({
-    0:'BGP4MP_STATE_CHANGE',
-    1:'BGP4MP_MESSAGE',
-    2:'BGP4MP_ENTRY',                      # Deprecated in RFC6396
-    3:'BGP4MP_SNAPSHOT',                   # Deprecated in RFC6396
-    4:'BGP4MP_MESSAGE_AS4',
-    5:'BGP4MP_STATE_CHANGE_AS4',
-    6:'BGP4MP_MESSAGE_LOCAL',
-    7:'BGP4MP_MESSAGE_AS4_LOCAL',
-    8:'BGP4MP_MESSAGE_ADDPATH',            # Defined in RFC8050
-    9:'BGP4MP_MESSAGE_AS4_ADDPATH',        # Defined in RFC8050
-    10:'BGP4MP_MESSAGE_LOCAL_ADDPATH',     # Defined in RFC8050
-    11:'BGP4MP_MESSAGE_AS4_LOCAL_ADDPATH', # Defined in RFC8050
-})
-
-# MRT Message Subtypes
-# Defined in RFC6396
-MRT_ST = collections.defaultdict(lambda: dict(), {
-    9:BGP_ST,
-    10:BGP_ST,
-    12:AFI_T,
-    13:TD_V2_ST,
-    16:BGP4MP_ST,
-    17:BGP4MP_ST,
-})
-
-# BGP FSM States
-# Defined in RFC4271
-BGP_FSM = reverse_defaultdict({
-    1:'Idle',
-    2:'Connect',
-    3:'Active',
-    4:'OpenSent',
-    5:'OpenConfirm',
-    6:'Established',
-    7:'Clearing',    # Used only in quagga?
-    8:'Deleted',     # Used only in quagga?
-})
-
-# BGP Attribute Types
-# Defined in RFC4271
-BGP_ATTR_T = reverse_defaultdict({
-    1:'ORIGIN',
-    2:'AS_PATH',
-    3:'NEXT_HOP',
-    4:'MULTI_EXIT_DISC',
-    5:'LOCAL_PREF',
-    6:'ATOMIC_AGGREGATE',
-    7:'AGGREGATOR',
-    8:'COMMUNITY',                # Defined in RFC1997
-    9:'ORIGINATOR_ID',            # Defined in RFC4456
-    10:'CLUSTER_LIST',            # Defined in RFC4456
-    11:'DPA',                     # Deprecated in RFC6938
-    12:'ADVERTISER',              # Defined in RFC1863 / Deprecated in RFC6938
-    13:'RCID_PATH/CLUSTER_ID',    # Defined in RFC1863 / Deprecated in RFC6938
-    14:'MP_REACH_NLRI',           # Defined in RFC4760
-    15:'MP_UNREACH_NLRI',         # Defined in RFC4760
-    16:'EXTENDED COMMUNITIES',    # Defined in RFC4360
-    17:'AS4_PATH',                # Defined in RFC6793
-    18:'AS4_AGGREGATOR',          # Defined in RFC6793
-    # Proposed in draft-kapoor-nalawade-idr-bgp-ssa / Deprecated 
-    19:'SAFI Specific Attribute',
-    20:'Connector Attribute',     # Defined in RFC6037 / Deprecated
-    # Proposed in draft-ietf-idr-as-pathlimit / Deprecated
-    21:'AS_PATHLIMIT',
-    22:'PMSI_TUNNEL',             # Defined in RFC6514
-    # Defined in RFC5512
-    23:'Tunnel Encapsulation Attribute',
-    24:'Traffic Engineering',     # Defined in RFC5543
-    # Defined in RFC5701
-    25:'IPv6 Address Specific Extended Community',
-    26:'AIGP',                    # Defined in RFC7311
-    27:'PE Distinguisher Labels', # Defined in RFC6514
-    # Defined in RFC6790 / Deprecated in RFC7447
-    28:'BGP Entropy Label Capability Attribute',
-    29:'BGP-LS Attribute',        # Defined in RFC7752
-    32:'LARGE_COMMUNITY',         # Defined in RFC8092
-    33:'BGPsec_Path',             # Defined in RFC8205
-    # Proposed in draft-ietf-idr-wide-bgp-communities
-    34:'BGP Community Container Attribute',
-    # Proposed in draft-ietf-idr-bgp-open-policy
-    35:'Only to Customer',
-    # Proposed in draft-ietf-bess-evpn-ipvpn-interworking
-    36:'BGP Domain Path',
-    40:'BGP Prefix-SID',          # Defined in RFC8669
-    128:'ATTR_SET',               # Defined in RFC6368
-})
-
-# BGP ORIGIN Types
-# Defined in RFC4271
-ORIGIN_T = reverse_defaultdict({
-    0:'IGP',
-    1:'EGP',
-    2:'INCOMPLETE',
-})
-
-# BGP AS_PATH Types
-# Defined in RFC4271
-AS_PATH_SEG_T = reverse_defaultdict({
-    1:'AS_SET',
-    2:'AS_SEQUENCE',
-    3:'AS_CONFED_SEQUENCE', # Defined in RFC5065
-    4:'AS_CONFED_SET',      # Defined in RFC5065
-})
-
-# Reserved BGP COMMUNITY Types
-# Defined in RFC1997
-COMM_T = reverse_defaultdict({
-    0xffffff01:'NO_EXPORT',
-    0xffffff02:'NO_ADVERTISE',
-    0xffffff03:'NO_EXPORT_SCONFED',
-    0xffffff04:'NO_PEER',           # Defined in RFC3765
-})
-
-# BGP Message Types
-# Defined in RFC4271
-BGP_MSG_T = reverse_defaultdict({
-    1:'OPEN',
-    2:'UPDATE',
-    3:'NOTIFICATION',
-    4:'KEEPALIVE',
-    5:'ROUTE-REFRESH', # Defined in RFC2918
-})
-
-# BGP Error Codes
-# Defined in RFC4271
-BGP_ERR_C = reverse_defaultdict({
-    1:'Message Header Error',
-    2:'OPEN Message Error',
-    3:'UPDATE Message Error',
-    4:'Hold Timer Expired',
-    5:'Finite State Machine Error',
-    6:'Cease',
-    7:'ROUTE-REFRESH Message Error', # Defined in RFC7313
-})
-
-# BGP Message Header Error Subcodes
-# Defined in RFC4271
-BGP_HDR_ERR_SC = reverse_defaultdict({
-    1:'Connection Not Synchronized',
-    2:'Bad Message Length',
-    3:'Bad Message Type',
-})
-
-# OPEN Message Error Subcodes
-# Defined in RFC4271
-BGP_OPEN_ERR_SC = reverse_defaultdict({
-    1:'Unsupported Version Number',
-    2:'Bad Peer AS',
-    3:'Bad BGP Identifier',
-    4:'Unsupported Optional Parameter',
-    5:'[Deprecated]',
-    6:'Unacceptable Hold Time',
-    7:'Unsupported Capability',         # Defined in RFC5492
-    # Proposed in draft-ietf-idr-bgp-open-policy
-    8:'Role Mismatch',
-})
-
-# UPDATE Message Error Subcodes
-# Defined in RFC4271
-BGP_UPDATE_ERR_SC = reverse_defaultdict({
-    1:'Malformed Attribute List',
-    2:'Unrecognized Well-known Attribute',
-    3:'Missing Well-known Attribute',
-    4:'Attribute Flags Error',
-    5:'Attribute Length Error',
-    6:'Invalid ORIGIN Attribute',
-    7:'[Deprecated]',
-    8:'Invalid NEXT_HOP Attribute',
-    9:'Optional Attribute Error',
-    10:'Invalid Network Field',
-    11:'Malformed AS_PATH',
-})
-
-# BGP Finite State Machine Error Subcodes
-# Defined in RFC6608
-BGP_FSM_ERR_SC = reverse_defaultdict({
-    0:'Unspecified Error',
-    1:'Receive Unexpected Message in OpenSent State',
-    2:'Receive Unexpected Message in OpenConfirm State',
-    3:'Receive Unexpected Message in Established State',
-})
-
-# BGP Cease NOTIFICATION Message Subcodes
-# Defined in RFC4486
-BGP_CEASE_ERR_SC = reverse_defaultdict({
-    1:'Maximum Number of Prefixes Reached',
-    2:'Administrative Shutdown',            # Updated in RFC8203
-    3:'Peer De-configured',
-    4:'Administrative Reset',               # Updated in RFC8203
-    5:'Connection Rejected',
-    6:'Other Configuration Change',
-    7:'Connection Collision Resolution',
-    8:'Out of Resources',
-    9:'Hard Reset',                         # Defined in RFC8538
-})
-
-# BGP ROUTE-REFRESH Message Error subcodes
-# Defined in RFC7313
-BGP_ROUTE_REFRESH_ERR_SC = reverse_defaultdict({
-    1:'Invalid Message Length',
-})
-
-# BGP Error Subcodes
-BGP_ERR_SC = collections.defaultdict(lambda: dict(), {
-    1:BGP_HDR_ERR_SC,
-    2:BGP_UPDATE_ERR_SC,
-    3:BGP_OPEN_ERR_SC,
-    4:BGP_UPDATE_ERR_SC,
-    5:BGP_FSM_ERR_SC,
-    6:BGP_CEASE_ERR_SC,
-    7:BGP_ROUTE_REFRESH_ERR_SC,
-})
-
-# BGP OPEN Optional Parameter Types
-BGP_OPT_PARAMS_T = reverse_defaultdict({
-    1:'Authentication', # Deprecated in RFC4271 / RFC5492
-    2:'Capabilities',   # Defined in RFC5492
-})
-
-# Capability Codes
-# Defined in RFC5492
-BGP_CAP_C = reverse_defaultdict({
-    1:'Multiprotocol Extensions for BGP-4',          # Defined in RFC2858
-    2:'Route Refresh Capability for BGP-4',          # Defined in RFC2918
-    3:'Outbound Route Filtering Capability',         # Defined in RFC5291
-    4:'Multiple routes to a destination capability', # Deprecated in RFC8277
-    5:'Extended Next Hop Encoding',                  # Defined in RFC5549
-    6:'BGP Extended Message',                        # Defined in RFC8654
-    7:'BGPsec Capability',                           # Defined in RFC8205
-    8:'Multiple Labels Capability',                  # Defined in RFC8277
-    # Proposed in draft-ietf-idr-bgp-open-policy
-    9:'BGP Role',
-    64:'Graceful Restart Capability',                # Defined in RFC4724
-    65:'Support for 4-octet AS number capability',   # Defined in RFC6793
-    66:'[Deprecated]',
-    # Proposed in draft-ietf-idr-dynamic-cap
-    67:'Support for Dynamic Capability',
-    # Proposed in draft-ietf-idr-bgp-multisession
-    68:'Multisession BGP Capability',
-    # Defined in RFC7911
-    69:'ADD-PATH Capability',
-    # Defined in RFC7313
-    70:'Enhanced Route Refresh Capability',
-    # Proposed in draft-uttaro-idr-bgp-persistence
-    71:'Long-Lived Graceful Restart (LLGR) Capability',
-    # Proposed in draft-walton-bgp-hostname-capability
-    73:'FQDN Capability',
-})
-
-# Outbound Route Filtering Capability
-# Defined in RFC5291
-ORF_T = reverse_defaultdict({
-    64:'Address Prefix ORF', # Defined in RFC5292
-    65: 'CP-ORF',            # Defined in RFC7543
-})
-
-ORF_SEND_RECV = reverse_defaultdict({
-    1:'Receive',
-    2:'Send',
-    3:'Both',
-})
-
-# ADD-PATH Capability
-# Defined in RFC7911
-ADD_PATH_SEND_RECV = reverse_defaultdict({
-    1:'Receive',
-    2:'Send',
-    3:'Both',
-})
-
-# AS Number Representation
-AS_REPR = reverse_defaultdict({
-    1:'asplain',
-    2:'asdot+',
-    3:'asdot',
-})
-
-# MPLS Label
-LBL_BOTTOM = 0x01        # Defined in RFC3032
-LBL_WITHDRAWN = 0x800000 # Defined in RFC3107
-
-def as_len(n=None):
-    '''
-    AS number length for AS_PATH attribute.
-    '''
-    if n is not None:
-        as_len.n = n
-    try:
-        return as_len.n
-    except AttributeError:
-        return 4
-
-def as_repr(n=None):
-    '''
-    AS number representation.
-    Default is 'asplain'(defined in RFC5396).
-    '''
-    if n is not None:
-        as_repr.n = n
-    try:
-        return as_repr.n
-    except AttributeError:
-        return AS_REPR['asplain']
-
-def af_num(afi=None, safi=None):
-    '''
-    the values of AFI/SAFI.
-    '''
-    if afi is not None:
-        af_num.afi = afi
-        af_num.safi = safi
-    try:
-        return (af_num.afi, af_num.safi)
-    except AttributeError:
-        return (0, 0)
-
-def is_add_path(f=None):
-    '''
-    Flag for add-path.
-    '''
-    if f is not None:
-        is_add_path.f = f
-    try:
-        return is_add_path.f
-    except AttributeError:
-        return False
-
-class MrtFormatError(Exception):
-    '''
-    Exception for invalid MRT formatted data.
-    '''
-    def __init__(self, msg=''):
-        Exception.__init__(self)
-        self.msg = msg
-
-class Base:
-    '''
-    Super class for all other classes.
-    '''
-    __slots__ = ['buf', 'p']
-
-    def __init__(self):
-        for slot in self.__slots__:
-            setattr(self, slot, None)
-        self.p = 0
-
-    def chk_buf(self, n):
-        '''
-        Check whether there is sufficient buffers.
-        '''
-        if len(self.buf) - self.p < n:
-            raise MrtFormatError(
-                'Insufficient buffer %d < %d byte' % (len(self.buf) - self.p, n)
-            )
-
-    def val_num(self, n):
-        '''
-        Convert buffers to integer.
-        '''
-        self.chk_buf(n)
-        val = 0
-        for i in self.buf[self.p:self.p+n]:
-            val <<= 8
-            # for Python3
-            if isinstance(i, int):
-                val += i
-            # for Python2
-            else:
-                val += struct.unpack('>B', i)[0]
-        self.p += n
-        return val
-
-    def val_bytes(self, n):
-        '''
-        Convert buffers to bytes.
-        '''
-        self.chk_buf(n)
-        val = self.buf[self.p:self.p+n]
-        self.p += n
-        return val
-
-    def val_str(self, n):
-        '''
-        Convert buffers to string.
-        '''
-        self.chk_buf(n)
-        val = self.buf[self.p:self.p+n]
-        self.p += n
-        # for Python2
-        if isinstance(val, str):
-            return val
-        # for Python3
-        else:
-            return val.decode('utf-8')
-
-    def val_addr(self, af, plen=-1):
-        '''
-        Convert buffers to IP address.
-        '''
-        if af == AFI_T['IPv4']:
-            plen_max = 32
-            _af = socket.AF_INET
-        elif af == AFI_T['IPv6']:
-            plen_max = 128
-            _af = socket.AF_INET6
-        else:
-            raise MrtFormatError('Unsupported AFI %d(%s)' % (af, AFI_T[af]))
-        if plen < 0:
-            plen = plen_max
-        elif plen > plen_max:
-            raise MrtFormatError(
-                'Invalid prefix length %d (%s)' % (plen, AFI_T[af])
-            )
-        n = (plen + 7) // 8
-        self.chk_buf(n)
-        buf = self.buf[self.p:self.p+n]
-        addr = socket.inet_ntop(_af, buf + b'\x00'*(plen_max // 8 - n))
-        # A prefix like "192.168.0.0/9" is invalid
-        if plen % 8:
-            # for Python2
-            if isinstance(buf, str):
-                num = int(buf.encode('hex'), 16)
-            # for Python3
-            else:
-                num = int.from_bytes(buf, 'big')
-            if num & ~(-1 << (n * 8 - plen)):
-                raise MrtFormatError('Invalid prefix %s/%d' % (addr, plen))
-        self.p += n
-        return addr
-
-    def val_asn(self, n):
-        '''
-        Convert buffers to AS number.
-        '''
-        asn = self.val_num(n)
-        if as_repr() == AS_REPR['asplain'] \
-            or (as_repr() == AS_REPR['asdot'] and asn < 0x10000):
-            return str(asn)
-        else:
-            return str(asn >> 16) + '.' + str(asn & 0xffff)
-
-    def val_rd(self):
-        '''
-        Convert buffers to route distinguisher.
-        '''
-        rd = self.val_num(8)
-        return str(rd >> 32) + ':' + str(rd & 0xffffffff)
-
-    def val_nlri(self, n, af, saf=0):
-        '''
-        Convert buffers to NLRI.
-        '''
-        try:
-            if is_add_path():
-                raise MrtFormatError
-            p = self.p
-            l = []
-            while p < n:
-                nlri = Nlri(self.buf[p:])
-                p += nlri.unpack(af, saf)
-                nlri.is_dup(l)
-                l.append(nlri)
-            self.p = p
-        except MrtFormatError:
-            l = []
-            while self.p < n:
-                nlri = Nlri(self.buf[self.p:])
-                self.p += nlri.unpack(af, saf, add_path=1)
-                l.append(nlri)
-        return l
-
->>>>>>> 46cd7c09
 class Reader(Base):
     '''
     Reader for MRT format data.
@@ -688,16 +111,10 @@
             self.close()
         elif len(mrt.buf) < 12:
             raise MrtFormatError(
-<<<<<<< HEAD
                 'Invalid MRT header length %d < 12 byte' % len(mrt.buf)
             )
         mrt.unpack()
         self.data = mrt.data
-=======
-                'Invalid MRT header length %d < 12 byte' % len(self.mrt.buf)
-            )
-        self.mrt.unpack()
->>>>>>> 46cd7c09
 
     def unpack_msg(self, mrt):
         '''
@@ -708,16 +125,11 @@
         if len(buf) < mrt.data['length']:
             raise MrtFormatError(
                 'Invalid MRT data length %d < %d byte'
-<<<<<<< HEAD
                 % (len(buf), mrt.data['length'])
-=======
-                % (len(data), self.mrt.len)
->>>>>>> 46cd7c09
             )
 
         if mrt.data['subtype'][0] == 'Unknown':
             raise MrtFormatError(
-<<<<<<< HEAD
                 'Unsupported type %d(%s) subtype %d(%s)'
                 % tuple(mrt.data['type'] + mrt.data['subtype'])
             )
@@ -732,30 +144,6 @@
                 raise MrtFormatError(
                     'Unsupported type %d(%s) subtype %d(%s)'
                     % tuple(mrt.data['type'] + mrt.data['subtype'])
-=======
-                'Unsupported %s subtype %d(%s)'
-                % (
-                    self.mrt.type,
-                    self.mrt.subtype,
-                    MRT_ST[self.mrt.type][self.mrt.subtype]
-                )
-            )
-
-        if self.mrt.type == MRT_T['TABLE_DUMP_V2']:
-            self.unpack_td_v2(data)
-        elif self.mrt.type == MRT_T['BGP4MP'] \
-            or self.mrt.type == MRT_T['BGP4MP_ET']:
-            if self.mrt.subtype == BGP4MP_ST['BGP4MP_ENTRY'] \
-                or self.mrt.subtype == BGP4MP_ST['BGP4MP_SNAPSHOT']:
-                self.p += self.mrt.len
-                raise MrtFormatError(
-                    'Unsupported %s subtype %d(%s)'
-                    % (
-                        MRT_T[self.mrt.type],
-                        self.mrt.subtype,
-                        BGP4MP_ST[self.mrt.subtype]
-                    )
->>>>>>> 46cd7c09
                 )
             else:
                 if mrt.data['type'][0] == MRT_T['BGP4MP_ET']:
@@ -771,13 +159,8 @@
         else:
             self.p += mrt.data['length']
             raise MrtFormatError(
-<<<<<<< HEAD
                 'Unsupported type %d(%s) subtype %d(%s)'
                 % tuple(mrt.data['type'] + mrt.data['subtype'])
-=======
-                'Unsupported MRT type %d(%s)'
-                % (self.mrt.type, MRT_T[self.mrt.type])
->>>>>>> 46cd7c09
             )
 
         return self.p
@@ -787,7 +170,8 @@
         Decoder for Table_Dump_V2 format.
         '''
         if mrt.data['subtype'][0] == TD_V2_ST['RIB_IPV4_UNICAST_ADDPATH'] \
-            or mrt.data['subtype'][0] == TD_V2_ST['RIB_IPV4_MULTICAST_ADDPATH'] \
+            or mrt.data['subtype'][0] \
+            == TD_V2_ST['RIB_IPV4_MULTICAST_ADDPATH'] \
             or mrt.data['subtype'][0] == TD_V2_ST['RIB_IPV6_UNICAST_ADDPATH'] \
             or mrt.data['subtype'][0] == TD_V2_ST['RIB_IPV6_MULTICAST_ADDPATH']:
             is_add_path(True)
@@ -988,7 +372,8 @@
         '''
         self.data['sequnce_number'] = self.val_num(4)
         self.data['prefix_length'] = self.val_num(1)
-        self.data['prefix'] = self.val_addr(af_num.afi, self.data['prefix_length'])
+        self.data['prefix'] \
+            = self.val_addr(af_num.afi, self.data['prefix_length'])
         self.data['entry_count'] = self.val_num(2)
         self.data['rib_entries'] = []
         for _ in range(self.data['entry_count']):
@@ -1054,22 +439,13 @@
             or subtype == BGP4MP_ST['BGP4MP_MESSAGE_AS4_LOCAL_ADDPATH']:
             is_add_path(True)
 
-<<<<<<< HEAD
         self.data['peer_as'] = self.val_as(as_len())
         self.data['local_as'] = self.val_as(as_len())
         self.data['ifindex'] = self.val_num(2)
-        af_num.afi = self.val_num(2)
-        self.data['afi'] = [af_num.afi, AFI_T[af_num.afi]]
+        self.data['afi'] = [self.val_num(2)]
+        self.data['afi'].append(AFI_T[self.data['afi'][0]])
         self.data['peer_ip'] = self.val_addr(af_num.afi)
         self.data['local_ip'] = self.val_addr(af_num.afi)
-=======
-        self.peer_as = self.val_asn(as_len())
-        self.local_as = self.val_asn(as_len())
-        self.ifindex = self.val_num(2)
-        self.af = self.val_num(2)
-        self.peer_ip = self.val_addr(self.af)
-        self.local_ip = self.val_addr(self.af)
->>>>>>> 46cd7c09
 
         if subtype == BGP4MP_ST['BGP4MP_STATE_CHANGE'] \
             or subtype == BGP4MP_ST['BGP4MP_STATE_CHANGE_AS4']:
@@ -1134,10 +510,9 @@
         '''
         Decoder for BGP UPDATE Message.
         '''
-<<<<<<< HEAD
         self.data['withdrawn_routes_length'] = self.val_num(2)
         self.data['withdrawn_routes'] = self.val_nlri(
-            self.p + self.data['withdrawn_routes_length'], af_num.afi
+            self.p + self.data['withdrawn_routes_length'], AFI_T['IPv4']
         )
         self.data['path_attribute_length'] = self.val_num(2)
         attr_len = self.p + self.data['path_attribute_length']
@@ -1146,20 +521,7 @@
             attr = BgpAttr(self.buf[self.p:])
             self.p += attr.unpack()
             self.data['path_attributes'].append(attr.data)
-        self.data['nlri'] \
-            = self.val_nlri(self.data['length'], af_num.afi)
-=======
-        self.wd_len = self.val_num(2)
-        self.withdrawn = self.val_nlri(self.p+self.wd_len, AFI_T['IPv4'])
-        self.attr_len = self.val_num(2)
-        attr_len = self.p + self.attr_len
-        self.attr = []
-        while self.p < attr_len:
-            attr = BgpAttr(self.buf[self.p:])
-            self.p += attr.unpack()
-            self.attr.append(attr)
-        self.nlri = self.val_nlri(self.len, AFI_T['IPv4'])
->>>>>>> 46cd7c09
+        self.data['nlri'] = self.val_nlri(self.data['length'], AFI_T['IPv4'])
 
     def unpack_notification(self):
         '''
@@ -1169,7 +531,8 @@
         self.data['error_code'].append(BGP_ERR_C[self.data['error_code'][0]])
         self.data['error_subcode'] = [self.val_num(1)]
         self.data['error_subcode'].append(
-            BGP_ERR_SC[self.data['error_code'][0]][self.data['error_subcode'][0]]
+            BGP_ERR_SC[self.data['error_code'][0]]\
+                [self.data['error_subcode'][0]]
         )
         self.data['data'] = self.val_bytes(self.data['length'] - self.p)
 
@@ -1225,11 +588,7 @@
             self.unpack_orf()
         elif self.data['type'][0] == BGP_CAP_C['Graceful Restart Capability']:
             self.unpack_graceful_restart()
-<<<<<<< HEAD
         elif self.data['type'][0] \
-=======
-        elif self.cap_type \
->>>>>>> 46cd7c09
             == BGP_CAP_C['Support for 4-octet AS number capability']:
             self.unpack_support_as4()
         elif self.data['type'][0] == BGP_CAP_C['ADD-PATH Capability']:
@@ -1358,11 +717,7 @@
             self.unpack_mp_reach_nlri()
         elif self.data['type'][0] == BGP_ATTR_T['MP_UNREACH_NLRI']:
             self.unpack_mp_unreach_nlri()
-<<<<<<< HEAD
-        elif self.data['type'][0] == BGP_ATTR_T['EXTENDED_COMMUNITIES']:
-=======
-        elif self.type == BGP_ATTR_T['EXTENDED COMMUNITIES']:
->>>>>>> 46cd7c09
+        elif self.data['type'][0] == BGP_ATTR_T['EXTENDED COMMUNITIES']:
             self.unpack_extended_communities()
         elif self.data['type'][0] == BGP_ATTR_T['AS4_PATH']:
             self.unpack_as4_path()
@@ -1444,11 +799,7 @@
         self.data['value'] = []
         while self.p < attr_len:
             val = self.val_num(4)
-<<<<<<< HEAD
             self.data['value'].append(
-=======
-            self.comm.append(
->>>>>>> 46cd7c09
                 '%d:%d' % ((val & 0xffff0000) >> 16, val & 0x0000ffff)
             )
 
@@ -1496,25 +847,25 @@
             if af_num.safi == SAFI_T['L3VPN_UNICAST'] \
                 or af_num.safi == SAFI_T['L3VPN_MULTICAST']:
                 self.data['value']['route_distinguisher'] = self.val_rd()
-        else:
-            #
-            # RFC6396
-            # 4.3.4. RIB Entries:
-            # There is one exception to the encoding of BGP attributes for the BGP
-            # MP_REACH_NLRI attribute (BGP Type Code 14) [RFC4760].  Since the AFI,
-            # SAFI, and NLRI information is already encoded in the RIB Entry Header
-            # or RIB_GENERIC Entry Header, only the Next Hop Address Length and
-            # Next Hop Address fields are included.  The Reserved field is omitted.
-            # The attribute length is also adjusted to reflect only the length of
-            # the Next Hop Address Length and Next Hop Address fields.
-            #
+
+        #
+        # RFC6396
+        # 4.3.4. RIB Entries:
+        # There is one exception to the encoding of BGP attributes for the BGP
+        # MP_REACH_NLRI attribute (BGP Type Code 14) [RFC4760].  Since the AFI,
+        # SAFI, and NLRI information is already encoded in the RIB Entry Header
+        # or RIB_GENERIC Entry Header, only the Next Hop Address Length and
+        # Next Hop Address fields are included.  The Reserved field is omitted.
+        # The attribute length is also adjusted to reflect only the length of
+        # the Next Hop Address Length and Next Hop Address fields.
+        #
+        else:
             self.p -= 2
             self.data['value'] = collections.OrderedDict()
             self.data['value']['next_hop_length'] = self.val_num(1)
 
         self.data['value']['next_hop'] = [self.val_addr(af_num.afi)]
 
-<<<<<<< HEAD
         # RFC2545
         if self.data['value']['next_hop_length'] == 32 \
             and af_num.afi == AFI_T['IPv6']:
@@ -1524,13 +875,6 @@
             self.data['value']['reserved'] = self.val_num(1)
             self.data['value']['nlri'] \
                 = self.val_nlri(attr_len, af_num.afi, af_num.safi)
-=======
-        if 'afi' in self.mp_reach:
-            self.mp_reach['rsvd'] = self.val_num(1)
-            self.mp_reach['nlri'] = self.val_nlri(
-                attr_len, af_num.afi, af_num.safi
-            )
->>>>>>> 46cd7c09
 
     def unpack_mp_unreach_nlri(self):
         '''
@@ -1555,15 +899,10 @@
             self.p = attr_len
             return
 
-<<<<<<< HEAD
         self.data['value']['withdrawn_routes'] = self.val_nlri(
             attr_len,
             self.data['value']['afi'][0],
             self.data['value']['safi'][0]
-=======
-        self.mp_unreach['withdrawn'] = self.val_nlri(
-            attr_len, self.mp_unreach['afi'], self.mp_unreach['safi']
->>>>>>> 46cd7c09
         )
 
     def unpack_extended_communities(self):
@@ -1638,61 +977,7 @@
             global_admin = self.val_num(4)
             local_data_part_1 = self.val_num(4)
             local_data_part_2 = self.val_num(4)
-<<<<<<< HEAD
             self.data['value'].append(
                 '%d:%d:%d'
                 % (global_admin, local_data_part_1, local_data_part_2)
-            )
-=======
-            self.large_comm.append(
-                '%d:%d:%d' %
-                (global_admin, local_data_part_1, local_data_part_2)
-            )
-
-class Nlri(Base):
-    '''
-    Class for NLRI.
-    '''
-    __slots__ = ['buf', 'p', 'path_id', 'label', 'rd', 'plen', 'prefix']
-
-    def __init__(self, buf):
-        Base.__init__(self)
-        self.buf = buf
-
-    def unpack(self, af, saf=0, add_path=0):
-        '''
-        Decoder for NLRI.
-        '''
-        if add_path:
-            self.path_id = self.val_num(4)
-        self.plen = plen = self.val_num(1)
-        if saf == SAFI_T['L3VPN_UNICAST'] or saf == SAFI_T['L3VPN_MULTICAST']:
-            plen = self.unpack_l3vpn(plen)
-        self.prefix = self.val_addr(af, plen)
-        return self.p
-
-    def unpack_l3vpn(self, plen):
-        '''
-        Decoder for L3VPN NLRI.
-        '''
-        self.label = []
-        while True:
-            label = self.val_num(3)
-            self.label.append(label)
-            if label & LBL_BOTTOM or label == LBL_WITHDRAWN:
-                break
-        self.rd = self.val_rd()
-        plen -= (3 * len(self.label) + 8) * 8
-        return plen
-
-    def is_dup(self, l):
-        '''
-        Check whether there is duplicate routes in NLRI.
-        '''
-        for e in l:
-            if self.plen == e.plen and self.prefix == e.prefix \
-                and self.label == e.label and self.rd == e.rd:
-                raise MrtFormatError(
-                    'Duplicate prefix %s/%d' % (self.prefix, self.plen)
-                )
->>>>>>> 46cd7c09
+            )